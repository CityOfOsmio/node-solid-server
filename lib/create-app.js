module.exports = createApp

var express = require('express')
var session = require('express-session')
var uuid = require('node-uuid')
var cors = require('cors')
var LDP = require('./ldp')
var LdpMiddleware = require('./ldp-middleware')
var proxy = require('./handlers/proxy')
<<<<<<< HEAD
var IdentityProvider = require('./identity-provider')
var vhost = require('vhost')

=======
var IdentityProvider = require('./identity-provider');
var vhost = require('vhost');
var path = require('path');
>>>>>>> 973dd14c
var corsSettings = cors({
  methods: [
    'OPTIONS', 'HEAD', 'GET',
    'PATCH', 'POST', 'PUT', 'DELETE'
  ],
  exposedHeaders: 'User, Location, Link, Vary, Last-Modified, Content-Length',
  credentials: true,
  maxAge: 1728000,
  origin: true
})

function createApp (argv) {
  var ldp = new LDP(argv)
  var app = express()

  // Setting options as local variable
  app.locals.ldp = ldp

  var sessionSettings = {
    secret: ldp.secret || uuid.v1(),
    saveUninitialized: false,
    resave: false
  }

  // Cookies should set to be secure if https is on
  if (ldp.webid || ldp.idp) {
    sessionSettings.cookie = {
      secure: true
    }
  }

  // Session
  app.use(session(sessionSettings))

  // Adding proxy
  if (ldp.proxy) {
    proxy(app, ldp.proxy)
  }

<<<<<<< HEAD
  // Adding Multi-user support
  if (ldp.idp) {
    var idp = IdentityProvider({
      store: ldp,
      suffixAcl: ldp.suffixAcl
    })
    app.use('/accounts', idp.middleware(corsSettings))
    app.use('/', corsSettings, idp.get.bind(idp))
    app.use(vhost('*', LdpMiddleware(corsSettings)))
  }

  // Setting up routes
  app.use('/', LdpMiddleware(corsSettings))
=======
    // Adding Multi-user support
    if (ldp.idp || ldp.signup) {
        var idp = IdentityProvider({
            store: ldp,
            suffixAcl: ldp.suffixAcl
        })
        app.use('/accounts', idp.middleware(corsSettings));
        app.use('/', corsSettings, idp.get.bind(idp))
    }

    if (ldp.idp) {
        app.use(vhost('*', LdpMiddleware(corsSettings)));
    }

    if (ldp.signup) {
        app.get('/', function (req, res) {
            res.set('Content-Type', 'text/html');
            var signup = path.resolve(__dirname + '/../static/signup.html')
            res.sendFile(signup);
        });
    }
    app.use('/', LdpMiddleware(corsSettings));
>>>>>>> 973dd14c

  return app
}<|MERGE_RESOLUTION|>--- conflicted
+++ resolved
@@ -1,75 +1,55 @@
-module.exports = createApp
+module.exports = createApp;
 
-var express = require('express')
-var session = require('express-session')
-var uuid = require('node-uuid')
-var cors = require('cors')
-var LDP = require('./ldp')
-var LdpMiddleware = require('./ldp-middleware')
+var express = require('express');
+var session = require('express-session');
+var uuid = require('node-uuid');
+var cors = require('cors');
+var debug = require('./debug');
+var LDP = require('./ldp');
+var LdpMiddleware = require('./ldp-middleware');
 var proxy = require('./handlers/proxy')
-<<<<<<< HEAD
-var IdentityProvider = require('./identity-provider')
-var vhost = require('vhost')
-
-=======
 var IdentityProvider = require('./identity-provider');
 var vhost = require('vhost');
 var path = require('path');
->>>>>>> 973dd14c
 var corsSettings = cors({
-  methods: [
-    'OPTIONS', 'HEAD', 'GET',
-    'PATCH', 'POST', 'PUT', 'DELETE'
-  ],
-  exposedHeaders: 'User, Location, Link, Vary, Last-Modified, Content-Length',
-  credentials: true,
-  maxAge: 1728000,
-  origin: true
-})
+    methods: [
+        'OPTIONS', 'HEAD', 'GET',
+        'PATCH', 'POST', 'PUT', 'DELETE'
+    ],
+    exposedHeaders: 'User, Location, Link, Vary, Last-Modified, Content-Length',
+    credentials: true,
+    maxAge: 1728000,
+    origin: true
+});
 
 function createApp (argv) {
-  var ldp = new LDP(argv)
-  var app = express()
+    var ldp = new LDP(argv);
+    var app = express();
 
-  // Setting options as local variable
-  app.locals.ldp = ldp
+    // Setting options as local variable
+    app.locals.ldp = ldp;
 
-  var sessionSettings = {
-    secret: ldp.secret || uuid.v1(),
-    saveUninitialized: false,
-    resave: false
-  }
+    var sessionSettings = {
+        secret: ldp.secret || uuid.v1(),
+        saveUninitialized: false,
+        resave: false
+    }
 
-  // Cookies should set to be secure if https is on
-  if (ldp.webid || ldp.idp) {
-    sessionSettings.cookie = {
-      secure: true
+    // Cookies should set to be secure if https is on
+    if (ldp.webid || ldp.idp) {
+        sessionSettings.cookie = {
+            secure: true
+        }
     }
-  }
 
-  // Session
-  app.use(session(sessionSettings))
+    // Session
+    app.use(session(sessionSettings));
 
-  // Adding proxy
-  if (ldp.proxy) {
-    proxy(app, ldp.proxy)
-  }
+    // Adding proxy
+    if (ldp.proxy) {
+        proxy(app, ldp.proxy);
+    }
 
-<<<<<<< HEAD
-  // Adding Multi-user support
-  if (ldp.idp) {
-    var idp = IdentityProvider({
-      store: ldp,
-      suffixAcl: ldp.suffixAcl
-    })
-    app.use('/accounts', idp.middleware(corsSettings))
-    app.use('/', corsSettings, idp.get.bind(idp))
-    app.use(vhost('*', LdpMiddleware(corsSettings)))
-  }
-
-  // Setting up routes
-  app.use('/', LdpMiddleware(corsSettings))
-=======
     // Adding Multi-user support
     if (ldp.idp || ldp.signup) {
         var idp = IdentityProvider({
@@ -92,7 +72,6 @@
         });
     }
     app.use('/', LdpMiddleware(corsSettings));
->>>>>>> 973dd14c
 
-  return app
+    return app;
 }