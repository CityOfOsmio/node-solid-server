// Express handler for LDP PATCH requests

module.exports = handler

const bodyParser = require('body-parser')
const mime = require('mime-types')
const fs = require('fs')
const debug = require('../debug').handlers
const utils = require('../utils.js')
const error = require('../http-error')
const $rdf = require('rdflib')
const crypto = require('crypto')

const DEFAULT_TARGET_TYPE = 'text/turtle'

// Patch parsers by request body content type
const PATCH_PARSERS = {
  'application/sparql-update': require('./patch/sparql-update-parser.js'),
  'text/n3': require('./patch/n3-patch-parser.js')
}

// Handles a PATCH request
function patchHandler (req, res, next) {
  debug(`PATCH -- ${req.originalUrl}`)
  res.header('MS-Author-Via', 'SPARQL')

<<<<<<< HEAD
  // Obtain details of the target resource
  const ldp = req.app.locals.ldp
  const root = !ldp.idp ? ldp.root : `${ldp.root}${req.hostname}/`
  const target = {}
  target.file = utils.uriToFilename(req.path, root)
  target.uri = utils.uriAbs(req) + req.originalUrl
  target.contentType = mime.lookup(target.file) || DEFAULT_TARGET_TYPE
  debug('PATCH -- Target <%s> (%s)', target.uri, target.contentType)

  // Obtain details of the patch document
  const patch = {}
  patch.text = req.body ? req.body.toString() : ''
  patch.uri = `${target.uri}#patch-${hash(patch.text)}`
  patch.contentType = (req.get('content-type') || '').match(/^[^;\s]*/)[0]
  debug('PATCH -- Received patch (%d bytes, %s)', patch.text.length, patch.contentType)
  const parsePatch = PATCH_PARSERS[patch.contentType]
  if (!parsePatch) {
    return next(error(415, `Unsupported patch content type: ${patch.contentType}`))
=======
  var root = !ldp.idp ? ldp.root : ldp.root + req.hostname + '/'
  var filename = utils.uriToFilename(req.path, root)
  var targetContentType = mime.lookup(filename) || DEFAULT_CONTENT_TYPE
  var patchContentType = req.get('content-type')
    ? req.get('content-type').split(';')[0].trim() // Ignore parameters
    : ''
  var targetURI = utils.getBaseUri(req) + req.originalUrl

  debug('PATCH -- Content-type ' + patchContentType + ' patching target ' + targetContentType + ' <' + targetURI + '>')

  if (patchContentType === 'application/sparql') {
    sparql(filename, targetURI, req.text, function (err, result) {
      if (err) {
        return next(err)
      }
      res.json(result)
      return next()
    })
  } else if (patchContentType === 'application/sparql-update') {
    return sparqlUpdate(filename, targetURI, req.text, function (err, patchKB) {
      if (err) {
        return next(err)
      }

      // subscription.publishDelta(req, res, patchKB, targetURI)
      debug('PATCH -- applied OK (sync)')
      res.send('Patch applied OK\n')
      return next()
    })
  } else {
    return next(error(400, 'Unknown patch content type: ' + patchContentType))
>>>>>>> 3ce6e216
  }

  // Parse the target graph and the patch document,
  // and verify permission for performing this specific patch
  Promise.all([
    readGraph(target),
    parsePatch(target.uri, patch.uri, patch.text)
      .then(patchObject => checkPermission(target, req, patchObject))
  ])
  // Patch the graph and write it back to the file
  .then(([graph, patchObject]) => applyPatch(patchObject, graph, target))
  .then(graph => writeGraph(graph, target))
  // Send the result to the client
  .then(result => { res.send(result) })
  .then(next, next)
}

// Reads the request body and calls the actual patch handler
function handler (req, res, next) {
  readEntity(req, res, () => patchHandler(req, res, next))
}
const readEntity = bodyParser.text({ type: () => true })

// Reads the RDF graph in the given resource
function readGraph (resource) {
  // Read the resource's file
  return new Promise((resolve, reject) =>
    fs.readFile(resource.file, {encoding: 'utf8'}, function (err, fileContents) {
      if (err) {
        // If the file does not exist, assume empty contents
        // (it will be created after a successful patch)
        if (err.code === 'ENOENT') {
          fileContents = ''
        // Fail on all other errors
        } else {
          return reject(error(500, `Original file read error: ${err}`))
        }
      }
      debug('PATCH -- Read target file (%d bytes)', fileContents.length)
      resolve(fileContents)
    })
  )
  // Parse the resource's file contents
  .then((fileContents) => {
    const graph = $rdf.graph()
    debug('PATCH -- Reading %s with content type %s', resource.uri, resource.contentType)
    try {
      $rdf.parse(fileContents, graph, resource.uri, resource.contentType)
    } catch (err) {
      throw error(500, `Patch: Target ${resource.contentType} file syntax error: ${err}`)
    }
    debug('PATCH -- Parsed target file')
    return graph
  })
}

// Verifies whether the user is allowed to perform the patch on the target
function checkPermission (target, request, patchObject) {
  // If no ACL object was passed down, assume permissions are okay.
  if (!request.acl) return Promise.resolve(patchObject)
  // At this point, we already assume append access,
  // as this can be checked upfront before parsing the patch.
  // Now that we know the details of the patch,
  // we might need to perform additional checks.
  let checks = []
  const { acl, session: { userId } } = request
  // Read access is required for DELETE and WHERE.
  // If we would allows users without read access,
  // they could use DELETE or WHERE to trigger 200 or 409,
  // and thereby guess the existence of certain triples.
  // DELETE additionally requires write access.
  if (patchObject.delete) {
    checks = [acl.can(userId, 'Read'), acl.can(userId, 'Write')]
  } else if (patchObject.where) {
    checks = [acl.can(userId, 'Read')]
  }
  return Promise.all(checks).then(() => patchObject)
}

// Applies the patch to the RDF graph
function applyPatch (patchObject, graph, target) {
  debug('PATCH -- Applying patch')
  return new Promise((resolve, reject) =>
    graph.applyPatch(patchObject, graph.sym(target.uri), (err) => {
      if (err) {
        const message = err.message || err // returns string at the moment
        debug(`PATCH -- FAILED. Returning 409. Message: '${message}'`)
        return reject(error(409, `The patch could not be applied. ${message}`))
      }
      resolve(graph)
    })
  )
}

// Writes the RDF graph to the given resource
function writeGraph (graph, resource) {
  debug('PATCH -- Writing patched file')
  return new Promise((resolve, reject) => {
    const resourceSym = graph.sym(resource.uri)
    const serialized = $rdf.serialize(resourceSym, graph, resource.uri, resource.contentType)

    fs.writeFile(resource.file, serialized, {encoding: 'utf8'}, function (err) {
      if (err) {
        return reject(error(500, `Failed to write file after patch: ${err}`))
      }
      debug('PATCH -- applied successfully')
      resolve('Patch applied successfully.\n')
    })
  })
}

// Creates a hash of the given text
function hash (text) {
  return crypto.createHash('md5').update(text).digest('hex')
}<|MERGE_RESOLUTION|>--- conflicted
+++ resolved
@@ -24,13 +24,12 @@
   debug(`PATCH -- ${req.originalUrl}`)
   res.header('MS-Author-Via', 'SPARQL')
 
-<<<<<<< HEAD
   // Obtain details of the target resource
   const ldp = req.app.locals.ldp
   const root = !ldp.idp ? ldp.root : `${ldp.root}${req.hostname}/`
   const target = {}
   target.file = utils.uriToFilename(req.path, root)
-  target.uri = utils.uriAbs(req) + req.originalUrl
+  target.uri = utils.getBaseUri(req) + req.originalUrl
   target.contentType = mime.lookup(target.file) || DEFAULT_TARGET_TYPE
   debug('PATCH -- Target <%s> (%s)', target.uri, target.contentType)
 
@@ -43,39 +42,6 @@
   const parsePatch = PATCH_PARSERS[patch.contentType]
   if (!parsePatch) {
     return next(error(415, `Unsupported patch content type: ${patch.contentType}`))
-=======
-  var root = !ldp.idp ? ldp.root : ldp.root + req.hostname + '/'
-  var filename = utils.uriToFilename(req.path, root)
-  var targetContentType = mime.lookup(filename) || DEFAULT_CONTENT_TYPE
-  var patchContentType = req.get('content-type')
-    ? req.get('content-type').split(';')[0].trim() // Ignore parameters
-    : ''
-  var targetURI = utils.getBaseUri(req) + req.originalUrl
-
-  debug('PATCH -- Content-type ' + patchContentType + ' patching target ' + targetContentType + ' <' + targetURI + '>')
-
-  if (patchContentType === 'application/sparql') {
-    sparql(filename, targetURI, req.text, function (err, result) {
-      if (err) {
-        return next(err)
-      }
-      res.json(result)
-      return next()
-    })
-  } else if (patchContentType === 'application/sparql-update') {
-    return sparqlUpdate(filename, targetURI, req.text, function (err, patchKB) {
-      if (err) {
-        return next(err)
-      }
-
-      // subscription.publishDelta(req, res, patchKB, targetURI)
-      debug('PATCH -- applied OK (sync)')
-      res.send('Patch applied OK\n')
-      return next()
-    })
-  } else {
-    return next(error(400, 'Unknown patch content type: ' + patchContentType))
->>>>>>> 3ce6e216
   }
 
   // Parse the target graph and the patch document,
