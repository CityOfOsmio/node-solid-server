--- conflicted
+++ resolved
@@ -146,13 +146,10 @@
 npm run test-(acl|formats|params|patch)
 ```
 
-<<<<<<< HEAD
-=======
 ## Contributing
 
 Do you want to contribute? Sure, have a look at [CONTRIBUTING.md](https://github.com/linkeddata/ldnode/blob/master/CONTRIBUTING.md).
 
->>>>>>> 31303427
 ## License
 
 MIT