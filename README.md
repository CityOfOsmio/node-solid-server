# solid-sever in Node

[![Build Status](https://travis-ci.org/solid/node-solid-server.svg?branch=master)](https://travis-ci.org/solid/node-solid-server)
[![NPM Version](https://img.shields.io/npm/v/solid-server.svg?style=flat)](https://npm.im/solid-server)
[![Gitter chat](https://img.shields.io/badge/gitter-join%20chat%20%E2%86%92-brightgreen.svg?style=flat)](http://gitter.im/solid/node-solid-server)

> [Solid](https://github.com/solid) server in [NodeJS](https://nodejs.org/)

`solid-server` lets you run a Solid server on top of the file-system. You can use it as a [command-line tool](https://github.com/solid/node-solid-server/blob/master/README.md#command-line-usage) (easy) or as a [library](https://github.com/solid/node-solid-server/blob/master/README.md#library-usage) (advanced).

## Solid Features supported
- [x] [Linked Data Platform](http://www.w3.org/TR/ldp/)
- [x] [Web Access Control](http://www.w3.org/wiki/WebAccessControl)
- [x] [WebID+TLS Authentication](https://www.w3.org/2005/Incubator/webid/spec/tls/)
- [x] [Real-time live updates](https://github.com/solid/solid-spec#subscribing) (using WebSockets)
- [x] Identity provider for WebID
- [x] Proxy for cross-site data access
- [ ] Group members in ACL
- [ ] Email account recovery

## Command Line Usage

### Install

To install, first install [Node](https://nodejs.org/en/) and then run the following

```bash
$ npm install -g solid-server
```

### Run a single-user server (beginner)

To run your server, simply run `solid` with the following flags:

```bash
$ solid --port 8443 --ssl-key path/to/ssl-key.pem --ssl-cert path/to/ssl-cert.pem
# Solid server (solid v0.2.24) running on https://localhost:8443/
```

First time user? If you have never run `solid` before, let's get you a WebID to access your server.
```bash
<<<<<<< HEAD
$ solid --port 8443 --ssl-key path/to/ssl-key.pem --ssl-cert path/to/ssl-cert.pem
=======
$ ldnode --port 8443 --ssl-key path/to/ssl-key.pem --ssl-cert path/to/ssl-cert.pem --create-admin
>>>>>>> 3418d6ad
# Action required: Create your admin account on https://localhost:8080/
# When done, stop your server (<ctrl>+c) and restart without "--create-admin"
```

If you want to run `solid` on a particular folder (different from the one you are in, e.g. `path/to/folder`):
```bash
$ solid --root path/to/folder --port 8443 --ssl-key path/to/ssl-key.pem --ssl-cert path/to/ssl-cert.pem
# Solid server (solid v0.2.24) running on https://localhost:8443/
```

##### How do I get the --ssl-key and the --ssl-cert?
You need an SSL certificate you get this from your domain provider or for free from [Let's Encrypt!](https://letsencrypt.org/getting-started/).

If you don't have one yet, or you just want to test `solid`, generate a certificate (**DO NOT USE IN PRODUCTION**):
```
$ openssl genrsa 2048 > ../localhost.key
$ openssl req -new -x509 -nodes -sha256 -days 3650 -key ../localhost.key -subj '/CN=*.localhost' > ../localhost.cert
```

### Run multi-user server (intermediate)

You can run `solid` so that new users can sign up, in other words, get their WebIDs _username.yourdomain.com_.

Pre-requisites:
- Get a [Wildcard Certificate](https://en.wikipedia.org/wiki/Wildcard_certificate)
- Add a Wildcard DNS record in your DNS zone (e.g.`*.yourdomain.com`)
- (If you are running locally) Add the line `127.0.0.1 *.localhost` to `/etc/hosts`

```bash
$ solid --allow-signup --port 8443 --cert /path/to/cert --key /path/to/key --root ./accounts
```

Your users will have a dedicated folder under `./accounts`. Also, your root domain's website will be in `./accounts/yourdomain.tld`. New users can create accounts on `/accounts/new` and create new certificates on `/accounts/cert`. An easy-to-use sign-up tool is found on `/accounts`.

### Run the Linked Data Platform (intermediate)
If you don't want WebID Authentication and Web Access Control, you can run a simple Linked Data Platform.

```bash
# over HTTP
$ solid --port 8080 --no-webid
# over HTTPS
$ solid --port 8080 --ssl-key key.pem --ssl-cert cert.pem --no-webid
```

**Note:** if you want to run on HTTP, do not pass the `--ssl-*` flags, but keep `--no-webid`


### Extra flags (expert)
The command line tool has the following options

```
Usage: solid [options]

Options:
   --version          Print current solid version
   -v, --verbose      Print the logs to console

   --root             Root folder to serve (defaut: './')
   --port             Port to use
   --webid            Enable WebID+TLS authentication (use `--no-webid` for HTTP instead of HTTPS)
   --ssl-key          Path to the SSL private key in PEM format
   --ssl-cert         Path to the SSL certificate key in PEM format
   --allow-signup     Allow users to register their WebID on subdomains

   --create-admin     Allow a user to set up their initial identity in single-user mode
   --no-live          Disable live support through WebSockets
   --default-app      URI to use as a default app for resources (default: https://solid.github.io/warp/#/list/)
   --proxy            Use a proxy on example.tld/proxyPath
   --file-browser     URI to use as a default app for resources (default: https://solid.github.io/warp/#/list/)
   --data-browser     Enable viewing RDF resources using a default data browser application (e.g. mashlib)
   --suffix-acl       Suffix for acl files (default: '.acl')
   --suffix-meta      Suffix for metadata files (default: '.meta')
   --session-secret   Secret used to sign the session ID cookie (e.g. "your secret phrase")
   --no-error-pages   Disable custom error pages (use Node.js default pages instead)
   --error-pages      Folder from which to look for custom error pages files (files must be named <error-code>.html -- eg. 500.html)
   --mount            Serve on a specific URL path (default: '/')
   --force-user       Force a WebID to always be logged in (useful when offline)
   --strict-origin    Enforce same origin policy in the ACL
```

## Library Usage

### Install Dependencies

```
npm install
```

### Library Usage

The library provides two APIs:

- `solid.createServer(settings)`: starts a ready to use
    [Express](http://expressjs.com) app.
- `lnode(settings)`: creates an [Express](http://expressjs.com) that you can
    mount in your existing express app.

In case the `settings` is not passed, then it will start with the following
default settings.

```javascript
{
  cache: 0, // Set cache time (in seconds), 0 for no cache
  live: true, // Enable live support through WebSockets
  root: './', // Root location on the filesystem to serve resources
  secret: 'node-ldp', // Express Session secret key
  cert: false, // Path to the ssl cert
  key: false, // Path to the ssl key
  mount: '/', // Where to mount Linked Data Platform
  webid: false, // Enable WebID+TLS authentication
  suffixAcl: '.acl', // Suffix for acl files
  proxy: false, // Where to mount the proxy
  errorHandler: false, // function(err, req, res, next) to have a custom error handler
  errorPages: false // specify a path where the error pages are
}
```

Have a look at the following examples or in the
[`examples/`](https://github.com/solid/node-solid-server/tree/master/examples) folder
for more complex ones

##### Simple Example

You can create an `solid` server ready to use using `solid.createServer(opts)`

```javascript
var solid = require('solid-server')
var ldp = solid.createServer({
    key: '/path/to/sslKey.pem',
    cert: '/path/to/sslCert.pem',
    webid: true
})
ldp.listen(3000, function() {
  // Started Linked Data Platform
})
```

##### Advanced Example

You can integrate `solid` in your existing [Express](https://expressjs.org)
app, by mounting the `solid` app on a specific path using `lnode(opts)`.

```javascript
var solid = require('solid-server')
var app = require('express')()
app.use('/test', solid(yourSettings))
app.listen(3000, function() {
  // Started Express app with ldp on '/test'
})
...
```

##### Logging

Run your app with the `DEBUG` variable set:

```bash
$ DEBUG="solid:*" node app.js
```

## Testing `solid` Locally

#### Pre-Requisites

In order to really get a feel for the Solid platform, and to test out `solid`,
you will need the following:

1. A WebID profile and browser certificate from one of the Solid-compliant
    identity providers, such as [databox.me](https://databox.me).

2. A server-side SSL certificate for `solid` to use (see the section below
    on creating a self-signed certificate for testing).

While these steps are technically optional (since you could launch it in
HTTP/LDP-only mode), you will not be able to use any actual Solid features
without them.

#### Creating a certificate for local testing

When deploying `solid` in production, we recommend that you go the
usual Certificate Authority route to generate your SSL certificate (as you
would with any website that supports HTTPS). However, for testing it locally,
you can easily generate a self-signed certificate for whatever domain you're
working with.

For example, here is how to generate a self-signed certificate for `localhost`
using the `openssl` library:

```bash

solid --webid --port 8443 --cert ../localhost.cert --key ../localhost.key -v
```

Note that this example creates the `localhost.cert` and `localhost.key` files
in a directory one level higher from the current, so that you don't
accidentally commit your certificates to `solid` while you're developing.

#### Accessing your server

If you started your `solid` server locally on port 8443 as in the example
above, you would then be able to visit `https://localhost:8443` in the browser
(ignoring the Untrusted Connection browser warnings as usual), where your
`solid` server would redirect you to the default viewer app (see the
`--file-browser` server config parameter), which is usually the
[github.io/warp](https://solid.github.io/warp/#/list/) file browser.

Accessing most Solid apps (such as Warp) will prompt you to select your browser
side certificate which contains a WebID from a Solid storage provider (see
the [pre-requisites](#pre-requisites) discussion above).

#### Editing your local `/etc/hosts`

To test certificates and account creation on subdomains, `solid`'s test suite
uses the following localhost domains: `nic.localhost`, `tim.localhost`, and
`nicola.localhost`. You will need to create host file entries for these, in
order for the tests to pass.

Edit your `/etc/hosts` file, and append:

```
# Used for unit testing solid
127.0.0.1 nic.localhost, tim.localhost, nicola.localhost
```

#### Running the Unit Tests

```bash
$ npm test
# running the tests with logs
$ DEBUG="solid:*" npm test
```

In order to test a single component, you can run

```javascript
npm run test-(acl|formats|params|patch)
```


## Contributing

`solid` is only possible due to the excellent work of the following contributors:

<table>
  <tbody>
    <tr>
      <th align="left">Tim Berners-Lee</th>
      <td><a href="https://github.com/timbl">GitHub/timbl</a></td>
      <td><a href="http://twitter.com/timberners_lee">Twitter/@timberners_lee</a></td>
      <td><a href="https://www.w3.org/People/Berners-Lee/card#i">webid</a></td>
    </tr>
    <tr>
      <th align="left">Nicola Greco</th>
      <td><a href="https://github.com/nicola">GitHub/nicola</a></td>
      <td><a href="http://twitter.com/nicolagreco">Twitter/@nicolagreco</a></td>
      <td><a href="https://nicola.databox.me/profile/card#me">webid</a></td>
    </tr>
    <tr>
      <th align="left">Martin Martinez Rivera</th>
      <td><a href="https://github.com/martinmr">GitHub/martinmr</a></td>
      <td></td>
      <td></td>
    </tr>
    <tr>
      <th align="left">Andrei Sambra</th>
      <td><a href="https://github.com/deiu">GitHub/deiu</a></td>
      <td><a href="http://twitter.com/deiu">Twitter/@deiu</a></td>
      <td><a href="https://deiu.me/profile#me">webid</a></td>
    </tr>
  </tbody>
</table>

#### Do you want to contribute?

- [Join us in Gitter](https://gitter.im/solid/chat) to help with development or to hang out with us :)
- [Create a new issue](https://github.com/solid/node-solid-server/issues/new) to report bugs
- [Fix an issue](https://github.com/solid/node-solid-server/issues)

Have a look at [CONTRIBUTING.md](https://github.com/solid/node-solid-server/blob/master/CONTRIBUTING.md).

## License

MIT<|MERGE_RESOLUTION|>--- conflicted
+++ resolved
@@ -39,11 +39,8 @@
 
 First time user? If you have never run `solid` before, let's get you a WebID to access your server.
 ```bash
-<<<<<<< HEAD
+
 $ solid --port 8443 --ssl-key path/to/ssl-key.pem --ssl-cert path/to/ssl-cert.pem
-=======
-$ ldnode --port 8443 --ssl-key path/to/ssl-key.pem --ssl-cert path/to/ssl-cert.pem --create-admin
->>>>>>> 3418d6ad
 # Action required: Create your admin account on https://localhost:8080/
 # When done, stop your server (<ctrl>+c) and restart without "--create-admin"
 ```
