// Read-Write Web:  Linked Data Server
<<<<<<< HEAD
//
"use strict";

var express = require('express'); // See http://expressjs.com/guide.html
var app = express();

var expressWs = require('express-ws')(app); //app = express app
var mime = require('mime');
var fs = require('fs');
var $rdf = require('rdflib');
var responseTime = require('response-time'); // Add X-Response-Time headers
var path = require('path');
var regexp = require('node-regexp');

var redis   = require('redis'); // https://github.com/tomkersten/sses-node-example




// Debugging:
//  See http://stackoverflow.com/questions/1911015/how-to-debug-node-js-applications
// iff debug
//var agent = require('webkit-devtools-agent')
//agent.start()

/* Install to your application, npm install webkit-devtools-agent
Include in your application, agent = require('webkit-devtools-agent')
Activate the agent: kill -SIGUSR2 <your node process id>
Access the agent via the appropriate link
*/
=======

var express = require('express'); // See http://expressjs.com/guide.html
var app = express();
var responseTime = require('response-time'); // Add X-Response-Time headers
var getRawBody = require('raw-body'); // See https://github.com/stream-utils/raw-body
>>>>>>> bfe7b31b

var acl = require('./acl.js');
var metadata = require('./metadata.js');
var options = require('./options.js');
var logging = require('./logging.js');
var container = require('./container.js');

//Request handlers
var getHandler = require('./handlers/get.js');
var postHandler = require('./handlers/post.js');
var putHandler = require('./handlers/put.js');
var deleteHandler = require('./handlers/delete.js');
var patchHandler = require('./handlers/patch.js');

<<<<<<< HEAD
var argv = require('optimist').boolean('cors').boolean('v').boolean('live').argv;
=======
// Command line handling
var argv = require('optimist').boolean('cors').boolean('v').argv;
>>>>>>> bfe7b31b

if (argv.h || argv.help || argv['?']) {
    console.log([
    "usage: ldp-httpd [path] [options]",
    "",
    "options:",
<<<<<<< HEAD
    "  -p                Port to use [3000]",
    "  -a                Address to use [0.0.0.0]",
//    "  -d                 Show directory listings [true]",
//    "  -i                 Display autoIndex [true]",
//    "  -e --ext           Default file extension if none supplied [none]",
    "  -v                log messages to console",
    "  --live            Offer and support live updates",
    "  --cors            Enable CORS via the 'Access-Control-Allow-Origin' header",
//    "  -o                 Open browser window after starting the server",
    "  -c                Set cache time (in seconds). e.g. -c10 for 10 seconds.",
    "                    To disable caching, use -c-1.",
=======
    "  --uriBase          Address, port, and default path of the server. (Example: http://localhost:3000/test/)",
    "  --fileBase         Base location to serve resources. Requests whose paths do not have fileBase as a prefix will be ignored",
    "  -p                 Port to use",
    "  -v                 Log messages to console",
    "  --changesSuffix    The suffix that will be used to identify the requests that will subscribe to changes to the object requested. Defaults to ,changes",
    "  --cors             Enable CORS via the 'Access-Control-Allow-Origin' header",
    "  -c                 Set cache time (in seconds). e.g. -c10 for 10 seconds.",
    "                     To disable caching, use -c-1.",
>>>>>>> bfe7b31b
    "  --changesSuffix sss Change the URI suffix used for the URI of a change stream",
    "  --SSESuffix sss   Change the URI suffix used for the URI of a SSE stream",
    "",
    "  -S --ssl           Enable https.",
    "  -C --cert          Path to ssl cert file (default: cert.pem).",
    "  -K --key           Path to ssl key file (default: key.pem).",
    "",
    "  -h --help          Print this list and exit."
  ].join('\n'));
  process.exit();
}

<<<<<<< HEAD
var options = {
    aclSuffix:  argv.aclSuffix || process.env.ACLSUFFIX  || ",acl",
    uriBase:    argv.uriBase || process.env.URIBASE || 'http://localhost:3000'+process.cwd() + '/test/',
    fileBase:   argv.fileBase || process.env.FILEBASE || process.cwd() + '/test/',
    address: argv.a || '0.0.0.0',
    port:  parseInt(argv.p || process.env.PORT ||  3000, 10),
    verbose: argv.v,
    xssProxy: argv.xssProxy,
    live: argv.live,
    changesSuffix: argv.changesSuffix || ',changes',
    SSESuffix: argv.SSESuffix || ',events',
    ssl: argv.S,
    cors: argv.cors,
    leavePatchConnectionOpen: false
};


var formatDateTime = function(date, format) {
    return format.split('{').map(function(s){
        var k = s.split('}')[0];
        var width = {'Milliseconds':3, 'FullYear':4};  
        var d = {'Month': 1};                  
        return s?  ( '000' + (date['get' + k]() + (d[k]|| 0))).slice(-(width[k]||2)) + s.split('}')[1] : '';
    }).join('');
};

var timestamp = function() {
    return formatDateTime(new Date(), '{FullYear}-{Month}-{Date}T{Hours}:{Minutes}:{Seconds}.{Milliseconds}');
}
var shortTime = function() {
    return formatDateTime(new Date(), '{Hours}:{Minutes}:{Seconds}.{Milliseconds}');
}
var consoleLog = function(message) {
    if (options.verbose) {
//        console.log.apply(console, arguments); // was arguments
        console.log(timestamp() + ' ' + message ); // was arguments
    }
};

var subscriptions = {}; // Map URI to array of watchers

consoleLog("\n Starting, uriBase: " + options.uriBase);
options.pathStart = '/' + options.uriBase.split('//')[1].split('/').slice(1).join('/');
options.prePathSlash =  options.uriBase.split('/').slice(0,3).join('/');
consoleLog("URI pathStart: " + options.pathStart);
options.pathFilter = regexp().start(options.pathStart).toRegExp();
options.proxyFilter = regexp().start(options.xssProxy).toRegExp();
consoleLog("URI path filter regexp: " + options.pathFilter);


consoleLog("Verbose: "+options.verbose);
consoleLog("Live: "+options.live);
=======
// Initialize options
options.init(argv);
>>>>>>> bfe7b31b

// Signal handling
if (process.platform !== 'win32') {
<<<<<<< HEAD
  //
  // Signal handlers don't work on Windows.
  //
  process.on('SIGINT', function () {
    consoleLog('http-server stopped.');
    process.exit();
  });
}

=======
    // Signal handlers don't work on Windows.
    process.on('SIGINT', function () {
        logging.log('\nhttp-server stopped.');
        process.exit();
    });
}
>>>>>>> bfe7b31b

container.createRootContainer();

<<<<<<< HEAD
var uriToFilename = function(uri) {
    if (uri.slice(0, options.pathStart.length) !== options.pathStart) {
        throw "Path '"+uri+"'not starting with base '" + options.pathStart +"'.";
    }
    var filename = options.fileBase + uri.slice(options.pathStart.length);
    // consoleLog(' -- filename ' +filename);
    return filename;    
};
=======
var router = express.Router();
>>>>>>> bfe7b31b

// Request handlers

// Extract raw body
router.use('/*', function (req, res, next) {
    getRawBody(req, {
        length: req.headers['content-length'],
        limit: '1mb',
        encoding: 'utf-8' // typer.parse(req.headers['content-type']).parameters.charset
    }, function (err, string) {
<<<<<<< HEAD
    if (err) {
        return next(err);
    }
    req.text = string;
    next();
  });
});




var postOrPatch = function(req, res) {
    consoleLog('\nPOST ' +req.path);
    consoleLog(' text length: ' + (req.text ? req.text.length : 'undefined2'));
    res.header('MS-Author-Via' , 'SPARQL' );
    var filename = uriToFilename(req.path);
    var patchContentType = req.get('content-type').split(';')[0].trim(); // Ignore parameters
    var targetContentType = mime.lookup(filename);
    var targetURI = options.prePathSlash + req.path;
    var patchURI = targetURI ;  // @@@ beware the triples from the patch ending up in the same place
    consoleLog("Patch Content-type " + patchContentType + " patching target " + targetContentType + " <" + targetURI + '>');
    var targetKB = $rdf.graph();
    var patchKB = $rdf.graph(); // Keep the patch in a sep KB as its URI is the same ! 
    var patchObject;
    var fail = function(status, message) {
        consoleLog("FAIL "+status+ " " + message);
        return res.status(status).send('<html><body>\n'+ message+ '\n</body></html>\n');
    };
    switch(patchContentType) {
        case 'application/sparql':
            consoleLog("parsing query ...");
            var query = $rdf.SPARQLToQuery(req.text, false, patchKB, patchURI); // last param not used ATM
            var dataIn;
            try {
                dataIn = fs.readFileSync(filename, { encoding: 'utf8'});
            } catch (err) {
                return res.status(404).send("Patch: Original file read error:" + err + '\n');
            }
            consoleLog("File read OK "+dataIn.length);
            try {
                consoleLog("parsing target file ...");
                $rdf.parse(dataIn, targetKB, targetURI, targetContentType);
                consoleLog("Target parsed OK ");
            } catch(e) {
                return res.status(500).send("Patch: Target " + targetContentType + " file syntax error:" + e);
            }
			
            var bindingsArray = [];
            var onBindings = function(bindings) {
                var b = {}, v, x; // Map from array to object
                for (v in bindings) if (bindings.hasOwnProperty(v)){
                    x = bindings[v];
                    b[v] = x.uri ? { 'type': 'uri', 'value': x.uri} :
                                    { 'type': 'literal', 'value': x.value };
                    if (x.lang) {
                        b[v]['xml:lang'] = x.lang;
                    }
                    if (x.dt) {
                        b[v]['dt'] = x.dt.uri;  // @@@ Correct? @@ check
                    }
                }
                consoleLog("    bindings: " + JSON.stringify(b));
                bindingsArray.push(b);
            };
            var onDone = function() {
                consoleLog("Query done, no. bindings: " + bindingsArray.length);
                res.json( { 'head': { 'vars': query.vars.map(function(v){return v.toNT();}) }, 'results': { 'bindings': bindingsArray}});
    //          res.set('content-type', 'application/json')
    //          res.send(dataOut);
            };
            var fetcher = new  $rdf.Fetcher(targetKB, 10000, true);
            targetKB.query(query, onBindings, fetcher, onDone);
			
			
        break;
		
    case 'application/sparql-update':
        try { // Must parse relative to document's base address but patch doc should get diff URI
            consoleLog("parsing patch ...");
            patchObject = $rdf.sparqlUpdateParser(req.text, patchKB, patchURI);
        } catch(e) {
            return res.status(400).send("Patch format syntax error:\n" + e + '\n'); 
        }
        consoleLog("reading target file ...");

        if (true) {  /// USe synchronous style to prevent interruption
            var dataIn;
            try {
                dataIn = fs.readFileSync(filename, { encoding: 'utf8'});
            } catch (err) {
                return res.status(404).send("Patch: Original file read error:" + err + '\n');
            }
            consoleLog("File read OK "+dataIn.length);
            try {
                consoleLog("parsing target file ...");
                $rdf.parse(dataIn, targetKB, targetURI, targetContentType);
                consoleLog("Target parsed OK ");
            } catch(e) {
                return res.status(500).send("Patch: Target " + targetContentType + " file syntax error:" + e);
            }
                
            // consoleLog("Pre check ");
            // targetKB.check(); // @@
            var target = patchKB.sym(targetURI);
            consoleLog("Target parsed OK, patching... ");
                
            targetKB.applyPatch(patchObject, target, function(err){
                if (err) {
                    return fail(409, err); // HTTP inconsistency error -- very important.
                };
                consoleLog("Patched. Writeback URI base " + targetURI);
                var data = $rdf.serialize(target, targetKB, targetURI, targetContentType);
                // consoleLog("Writeback data: " + data);
                try {
                    fs.writeFileSync(filename, data, { encoding: 'utf8'});
                } catch (er) {
                    return fail(500, "Failed to write file back after patch: "+ err);
                };
                consoleLog("Patch applied OK (sync)");
                res.send("Patch applied OK\n");
                if (options.live) {
                    publishDelta(req, res, patchKB, targetURI);
                }
                return;
            });
                                    
        } else { // Assync
        
            fs.readFile(filename, { encoding: 'utf8'}, function (err,data) {
                if (err) {
                    return res.status(404).send("Patch: Original file read error:" + err + '\n');
                }
                consoleLog("File read OK "+data.length);
                try {
                    consoleLog("parsing target file ...");
                    $rdf.parse(data, targetKB, targetURI, targetContentType);
                    consoleLog("Target parsed OK ");

                } catch(e) {
                    return res.status(500).send("Patch: Target " + targetContentType + " file syntax error:" + e);
                }
                
                var target = patchKB.sym(targetURI);
                
                var writeFileBack = function() {
                    // consoleLog("Accumulated namespaces:" + targetKB.namespaces)
                    consoleLog("Writeback URI base " + targetURI);
                    var data = $rdf.serialize(target, targetKB, targetURI, targetContentType);
                    // consoleLog("Writeback data: " + data);

                    fs.writeFile(filename, data, { encoding: 'utf8'}, function(err){
                        if (err) {
                            return fail(500, "Failed to write file back after patch: "+ err);
                        }
                        consoleLog("Patch applied OK");
                        res.send("Patch applied OK\n");
                        if (options.live) {
                            publishDelta(req, res, patchKB, targetURI);
                        }
                        return;
                    }); // end write done
                };
                
                targetKB.applyPatch(patchObject, target, function(err){
                    if (err) {
                        return fail(409, err); // HTTP inconsistency error -- very important.
                    }
                    writeFileBack();
                });
                
            }); // end read file done            
        
        } // if
        break;
        
    default:
        return fail(400, "Sorry unknowm patch content type: " + patchContentType);
    }; // switch content-type
}; // postOrPatch


///////////////  Server side Events SSE


var SSEsubscriptions = {};

var subscribeToChanges_SSE = function(req, res) {

    var messageCount;
    console.log("Server Side Events subscription");
    var targetPath = req.path.slice(0, - options.changesSuffix.length); // lop off ',events'
    if (SSEsubscriptions[targetPath] === undefined) {
        SSEsubscriptions[targetPath] = redis.createClient();
    }
    var subscriber = SSEsubscriptions[targetPath];
    console.log("Server Side Events subscription: " + targetPath);

    subscriber.subscribe('updates');

    // In case we encounter an error...print it out to the console
    subscriber.on('error', function(err) {
        console.log("Redis Error: " + err);
    });

    // When we receive a message from the redis connection
    subscriber.on('message', function(channel, message) {
        messageCount += 1; // Increment our message count

        res.write('id: ' + messageCount + '\n');
        res.write("data: " + message + '\n\n'); // Note the extra newline
    });

    //send headers for event-stream connection
    res.writeHead(200, {
        'Content-Type': 'text/event-stream',
        'Cache-Control': 'no-cache',
        'Connection': 'keep-alive'
    });
    res.write('\n');

    // The 'close' event is fired when a user closes their browser window.
    // In that situation we want to make sure our redis channel subscription
    // is properly shut down to prevent memory leaks.
    
    req.on("close", function() {
        subscriber.unsubscribe();
        subscriber.quit();
    });
    
};

var publishDelta_SSE = function (req, res, patchKB, targetURI){
    // @@ TODO
    var targetPath = req.path.slice(0, - options.changesSuffix.length); // lop off ',changes'
    var publisherClient = SSEsubscriptions[targetPath];
    publisherClient.publish( 'updates', ('"' + targetPath + '" data changed visited') );
};

///////////////// Long poll

var DelayedResponse = require('http-delayed-response');
// try this.  https://www.npmjs.org/package/http-delayed-response


var subscribeToChangesLongPoll = function(req, res) {
    var targetPath = req.path.slice(0, - options.changesSuffix.length); // lop off ',changes'
    if (subscriptions[targetPath] === undefined) {
        subscriptions[targetPath] = [];
    }

    var delayed = new DelayedResponse(req, res);

    var subscription = { 'targetPath': targetPath,
            'request': req, 'response': res, 'delayed': delayed,
            'timestamp': timestamp() };
    subscriptions[targetPath].push(subscription);
    
    var unsubscribe = function() {
        for (var i=0; i < subscriptions[targetPath].length; i++) {
            if (subscriptions[targetPath][i] === subscription) {
                subscriptions[targetPath] = subscriptions[targetPath].splice(i, 1);
                consoleLog("UNSUBSCRIBED " + targetPath + " now " + subscriptions[targetPath].length);
                return;
            }
        }
        consoleLog("ERROR - COULD NOT FIND SUB of " + subscription.timestamp +
            " for " + targetPath + " now " + subscriptions[targetPath].length);

    }

    delayed.on('error', function(e) {
        consoleLog("DeleyaedResponse error " + e);
        unsubscribe();
    });
    delayed.on('done', function(e) {
        consoleLog("DeleyaedResponse done " + e);
        unsubscribe();
    });
    delayed.on('abort', function(e) {// eg the other end disconnected
        consoleLog("DeleyaedResponse abort " + e);
        unsubscribe();
    });
    delayed.on('cancel', function(e) {
        consoleLog("DeleyaedResponse cancel " + e);
        unsubscribe();
    });
    delayed.wait();
    //slowFunction(delayed.wait());
    res.set('content-type', 'text/n3');
    res.set('Cache-Control', 'no-cache, no-store, must-revalidate');
    // was: res.setTimeout
    req.socket.setTimeout(0); // Disable timeout (does this work??)
    
    consoleLog("LONG POLL : Now " + subscriptions[targetPath].length +  " subscriptions for " +  targetPath);

};

// Find the patch operation itself withing a patch graph
var patchOperation = function(patchKB) {
    // consoleLog("PatchKb = " + patchKB.statements.map(function(st){return st.toNT()})) 
    var sts = patchKB.statementsMatching(undefined, PATCH('insert'), undefined, undefined)
        .concat(patchKB.statementsMatching(undefined, PATCH('delete'), undefined, undefined));
    return sts.length ? sts[0].subject : null;
}

var publishDelta = function (req, res, patchKB, targetURI){

    var operation = patchOperation(patchKB);
    if (!operation) {
        consoleLog("Dummy patch, no opreration. Publish aborted.");
        return;
    }
    patchKB.add(operation, PATCH('logged'), new Date()); // @@ also add user 
    var patchData = $rdf.serialize(undefined, patchKB, targetURI, 'text/n3');
    
    consoleLog("Distributing change to " + req.path + ", patch is: " );
    consoleLog("[[[" + patchData + "]]]\n");

    publishDelta_LongPoll(req, res, patchData, targetURI);

};

var publishDelta_LongPoll = function (req, res, patchData, targetURI){
    consoleLog("    Long poll change subscription count " + (subscriptions[req.path] || []).length);
    if (! subscriptions[req.path]) return; 
    subscriptions[req.path].map(function(subscription){
        consoleLog("    Long poll change to " + req.path);
        if (options.leavePatchConnectionOpen) {
            subscription.response.write(patchData);
        } else {
            // consoleLog("    --- headersSent 2  " + res.headersSent);
            subscription.response.write(patchData);
            subscription.response.end();
        };    
    });

    subscriptions[req.path] = []; // one-off polll
    consoleLog("LONG POLL : Now NO subscriptions for " +  targetURI);
}


app.use(responseTime());


//////////////////// Request handlers:

app.mountpath = ''; //  needs to be set for addSocketRoute aka .ws()
//consoleLog("App mountpath: " + app.mountpath);
/*
app.ws('/echo', function(ws, req) {
  ws.on('message', function(msg) {
    ws.send(msg);
  });
});
*/

// was options.pathFilter
app.ws('/', function(socket, res) {   // https://github.com/HenningM/express-ws
    consoleLog("    WEB SOCKET incoming on " + socket.path);
    socket.on('message', function(msg) {
        console.log("Web socket message = "+msg);
        // subscribeToChanges(socket, res);
    });
});

if (options.xssProxy) {
    var request = require('request');
    // https://www.npmjs.com/package/request
    consoleLog('XSS Proxy listening to ' + (options.proxyFilter))
    app.get(options.proxyFilter, function(req, res) {
		consoleLog('originalUrl: ' + req.originalUrl);
		var uri = req.query.uri; 
        if (!uri) {
            return res.status(400).send("Proxy has no uri param ");
        }
		consoleLog('Proxy destination URI: ' + uri)
        request.get(uri).pipe(res);
    });
};



app.get(options.pathFilter, function(req, res){

    if (('' +req.path).slice(- options.changesSuffix.length) === options.changesSuffix) 
        return subscribeToChangesLongPoll(req, res);
    if (('' +req.path).slice(- options.SSESuffix.length) === options.SSESuffix) 
        return subscribeToChanges_SSE(req, res);
        
    res.header('MS-Author-Via' , 'SPARQL' );
    if (options.live) {
        // Note not yet in http://www.iana.org/assignments/link-relations/link-relations.xhtml
        res.header('Link' , '' + req.path + options.changesSuffix + ' ; rel=changes' );
        // res.header('Link' , '' + req.path + options.SSESuffix + ' ; rel=events' );  overwrites the pevious
        res.header('Updates-Via' , '' + req.path + options.changesSuffix );
    };
    consoleLog('GET -- ' +req.path);
    var filename = uriToFilename(req.path);
    fs.readFile(filename, function(err, data) {
        if (err) {
            consoleLog(' -- read ERROR ' + err);
            res.status(404).send("Can't read file: "+ err)
        } else {
            var ct = mime.lookup(filename);
            res.set('content-type', ct)
            res.send(data);
            consoleLog(' -> GET ' + req.path + ' sent ' + data.length +' bytes of ' + ct);
        };
    });
});



app.put(options.pathFilter, function(req, res){
    consoleLog('PUT ' +req.path);
    consoleLog(' text length:' + (req.text ? req.text.length : 'undefined1'))
    res.header('MS-Author-Via' , 'SPARQL' );
    var filename = uriToFilename(req.path);
    var ct1 = req.get('content-type');
    var ct2 = mime.lookup(filename);
    if (ct1 && ct2 && (ct1 !== ct2)) {
        res.status(415).send("Content type mismatch with path file.extenstion");
    }
    if (!ct2) { // @@ Later, add the extension or track metadata
        res.status(415).send("Sorry, Filename must have extension for content type");
    }
    fs.writeFile(filename, req.text,  function(err) {
        if (err) {
            consoleLog(" ### Write error: " + err);
            return res.status(500).send("Can't write file: "+ err);
        } else {
            consoleLog(" -- write Ok " + req.text.length);
            res.send();
        }
    }); // file write
});

app.delete(options.pathFilter, function(req, res){
    consoleLog('\nDELETE ' +req.path);
//    res.header('MS-Author-Via' , 'SPARQL' );
    var filename = uriToFilename(req.path);
    fs.unlink(filename, function(err) {
        if (err) {
            consoleLog("   ### DELETE unlink() error: " + err);
            return res.status(404).send("Can't delete file: "+ err); // @@ best 
        } else {
            consoleLog(" -- delete Ok " + req.text.length);
            res.send();
        }
    }); // file delete
});
=======
        if (err) {
            return next(err);
        }
        req.text = string;
        next();
    });
});

// Add linkds headers
router.use(metadata.linksHandler);

// Add response time
router.use(responseTime());
>>>>>>> bfe7b31b

router.use(acl.aclHandler);

<<<<<<< HEAD
app.post(options.pathFilter, postOrPatch);

app.patch(options.pathFilter, postOrPatch);

/*
process.on('uncaughtException', function(err) {
    // handle the error anyway -- continuing is generally dangerous
    console.log('Otherwise uncaught server exception: ' +err + '; stack: ' +err.stack);
    process.exit(1);
});
*/

var server = app.listen(options.port, function() {
    consoleLog("Listening on port " + server.address().port);
});
=======
// HTTP methods handlers
router.get('/*', getHandler.handler);
router.head('/*', getHandler.headHandler);
router.put('/*', putHandler.handler);
router.delete('/*', deleteHandler.handler);
router.post('/*', postHandler.handler);
router.patch('/*', patchHandler.handler);

app.use(options.pathStart, router);
>>>>>>> bfe7b31b

//Start server
var server = app.listen(options.port, function() {
    logging.log('Listening on port %d', server.address().port);
});<|MERGE_RESOLUTION|>--- conflicted
+++ resolved
@@ -1,11 +1,11 @@
 // Read-Write Web:  Linked Data Server
-<<<<<<< HEAD
-//
+/*jslint node: true*/
 "use strict";
 
 var express = require('express'); // See http://expressjs.com/guide.html
 var app = express();
 
+var getRawBody = require('raw-body'); // See https://github.com/stream-utils/raw-body
 var expressWs = require('express-ws')(app); //app = express app
 var mime = require('mime');
 var fs = require('fs');
@@ -13,11 +13,7 @@
 var responseTime = require('response-time'); // Add X-Response-Time headers
 var path = require('path');
 var regexp = require('node-regexp');
-
-var redis   = require('redis'); // https://github.com/tomkersten/sses-node-example
-
-
-
+var redis = require('redis'); // https://github.com/tomkersten/sses-node-example
 
 // Debugging:
 //  See http://stackoverflow.com/questions/1911015/how-to-debug-node-js-applications
@@ -30,13 +26,6 @@
 Activate the agent: kill -SIGUSR2 <your node process id>
 Access the agent via the appropriate link
 */
-=======
-
-var express = require('express'); // See http://expressjs.com/guide.html
-var app = express();
-var responseTime = require('response-time'); // Add X-Response-Time headers
-var getRawBody = require('raw-body'); // See https://github.com/stream-utils/raw-body
->>>>>>> bfe7b31b
 
 var acl = require('./acl.js');
 var metadata = require('./metadata.js');
@@ -51,501 +40,52 @@
 var deleteHandler = require('./handlers/delete.js');
 var patchHandler = require('./handlers/patch.js');
 
-<<<<<<< HEAD
+// Command line handling
 var argv = require('optimist').boolean('cors').boolean('v').boolean('live').argv;
-=======
-// Command line handling
-var argv = require('optimist').boolean('cors').boolean('v').argv;
->>>>>>> bfe7b31b
 
 if (argv.h || argv.help || argv['?']) {
     console.log([
-    "usage: ldp-httpd [path] [options]",
-    "",
-    "options:",
-<<<<<<< HEAD
-    "  -p                Port to use [3000]",
-    "  -a                Address to use [0.0.0.0]",
-//    "  -d                 Show directory listings [true]",
-//    "  -i                 Display autoIndex [true]",
-//    "  -e --ext           Default file extension if none supplied [none]",
-    "  -v                log messages to console",
-    "  --live            Offer and support live updates",
-    "  --cors            Enable CORS via the 'Access-Control-Allow-Origin' header",
-//    "  -o                 Open browser window after starting the server",
-    "  -c                Set cache time (in seconds). e.g. -c10 for 10 seconds.",
-    "                    To disable caching, use -c-1.",
-=======
-    "  --uriBase          Address, port, and default path of the server. (Example: http://localhost:3000/test/)",
-    "  --fileBase         Base location to serve resources. Requests whose paths do not have fileBase as a prefix will be ignored",
-    "  -p                 Port to use",
-    "  -v                 Log messages to console",
-    "  --changesSuffix    The suffix that will be used to identify the requests that will subscribe to changes to the object requested. Defaults to ,changes",
-    "  --cors             Enable CORS via the 'Access-Control-Allow-Origin' header",
-    "  -c                 Set cache time (in seconds). e.g. -c10 for 10 seconds.",
-    "                     To disable caching, use -c-1.",
->>>>>>> bfe7b31b
-    "  --changesSuffix sss Change the URI suffix used for the URI of a change stream",
-    "  --SSESuffix sss   Change the URI suffix used for the URI of a SSE stream",
-    "",
-    "  -S --ssl           Enable https.",
-    "  -C --cert          Path to ssl cert file (default: cert.pem).",
-    "  -K --key           Path to ssl key file (default: key.pem).",
-    "",
-    "  -h --help          Print this list and exit."
-  ].join('\n'));
-  process.exit();
+        "usage: ldp-httpd [path] [options]",
+        "",
+        "options:",
+        "  --uriBase          Address, port, and default path of the server. (Example: http://localhost:3000/test/)",
+        "  --fileBase         Base location to serve resources. Requests whose paths do not have fileBase as a prefix will be ignored",
+        "  --live            Offer and support live updates",
+        "  -p                 Port to use",
+        "  -v                 Log messages to console",
+        "  --changesSuffix    The suffix that will be used to identify the requests that will subscribe to changes to the object requested. Defaults to ,changes",
+        "  --cors             Enable CORS via the 'Access-Control-Allow-Origin' header",
+        "  -c                 Set cache time (in seconds). e.g. -c10 for 10 seconds.",
+        "                     To disable caching, use -c-1.",
+        "  --changesSuffix sss Change the URI suffix used for the URI of a change stream",
+        "  --SSESuffix sss   Change the URI suffix used for the URI of a SSE stream",
+        "",
+        "  -S --ssl           Enable https.",
+        "  -C --cert          Path to ssl cert file (default: cert.pem).",
+        "  -K --key           Path to ssl key file (default: key.pem).",
+        "",
+        "  -h --help          Print this list and exit."
+    ].join('\n'));
+    process.exit();
 }
 
-<<<<<<< HEAD
-var options = {
-    aclSuffix:  argv.aclSuffix || process.env.ACLSUFFIX  || ",acl",
-    uriBase:    argv.uriBase || process.env.URIBASE || 'http://localhost:3000'+process.cwd() + '/test/',
-    fileBase:   argv.fileBase || process.env.FILEBASE || process.cwd() + '/test/',
-    address: argv.a || '0.0.0.0',
-    port:  parseInt(argv.p || process.env.PORT ||  3000, 10),
-    verbose: argv.v,
-    xssProxy: argv.xssProxy,
-    live: argv.live,
-    changesSuffix: argv.changesSuffix || ',changes',
-    SSESuffix: argv.SSESuffix || ',events',
-    ssl: argv.S,
-    cors: argv.cors,
-    leavePatchConnectionOpen: false
-};
-
-
-var formatDateTime = function(date, format) {
-    return format.split('{').map(function(s){
-        var k = s.split('}')[0];
-        var width = {'Milliseconds':3, 'FullYear':4};  
-        var d = {'Month': 1};                  
-        return s?  ( '000' + (date['get' + k]() + (d[k]|| 0))).slice(-(width[k]||2)) + s.split('}')[1] : '';
-    }).join('');
-};
-
-var timestamp = function() {
-    return formatDateTime(new Date(), '{FullYear}-{Month}-{Date}T{Hours}:{Minutes}:{Seconds}.{Milliseconds}');
-}
-var shortTime = function() {
-    return formatDateTime(new Date(), '{Hours}:{Minutes}:{Seconds}.{Milliseconds}');
-}
-var consoleLog = function(message) {
-    if (options.verbose) {
-//        console.log.apply(console, arguments); // was arguments
-        console.log(timestamp() + ' ' + message ); // was arguments
-    }
-};
-
-var subscriptions = {}; // Map URI to array of watchers
-
-consoleLog("\n Starting, uriBase: " + options.uriBase);
-options.pathStart = '/' + options.uriBase.split('//')[1].split('/').slice(1).join('/');
-options.prePathSlash =  options.uriBase.split('/').slice(0,3).join('/');
-consoleLog("URI pathStart: " + options.pathStart);
-options.pathFilter = regexp().start(options.pathStart).toRegExp();
-options.proxyFilter = regexp().start(options.xssProxy).toRegExp();
-consoleLog("URI path filter regexp: " + options.pathFilter);
-
-
-consoleLog("Verbose: "+options.verbose);
-consoleLog("Live: "+options.live);
-=======
 // Initialize options
 options.init(argv);
->>>>>>> bfe7b31b
 
 // Signal handling
 if (process.platform !== 'win32') {
-<<<<<<< HEAD
-  //
-  // Signal handlers don't work on Windows.
-  //
-  process.on('SIGINT', function () {
-    consoleLog('http-server stopped.');
-    process.exit();
-  });
-}
-
-=======
     // Signal handlers don't work on Windows.
-    process.on('SIGINT', function () {
-        logging.log('\nhttp-server stopped.');
+    process.on('SIGINT', function() {
+        logging.log('http-server stopped.');
         process.exit();
     });
 }
->>>>>>> bfe7b31b
 
 container.createRootContainer();
 
-<<<<<<< HEAD
-var uriToFilename = function(uri) {
-    if (uri.slice(0, options.pathStart.length) !== options.pathStart) {
-        throw "Path '"+uri+"'not starting with base '" + options.pathStart +"'.";
-    }
-    var filename = options.fileBase + uri.slice(options.pathStart.length);
-    // consoleLog(' -- filename ' +filename);
-    return filename;    
-};
-=======
 var router = express.Router();
->>>>>>> bfe7b31b
 
 // Request handlers
-
-// Extract raw body
-router.use('/*', function (req, res, next) {
-    getRawBody(req, {
-        length: req.headers['content-length'],
-        limit: '1mb',
-        encoding: 'utf-8' // typer.parse(req.headers['content-type']).parameters.charset
-    }, function (err, string) {
-<<<<<<< HEAD
-    if (err) {
-        return next(err);
-    }
-    req.text = string;
-    next();
-  });
-});
-
-
-
-
-var postOrPatch = function(req, res) {
-    consoleLog('\nPOST ' +req.path);
-    consoleLog(' text length: ' + (req.text ? req.text.length : 'undefined2'));
-    res.header('MS-Author-Via' , 'SPARQL' );
-    var filename = uriToFilename(req.path);
-    var patchContentType = req.get('content-type').split(';')[0].trim(); // Ignore parameters
-    var targetContentType = mime.lookup(filename);
-    var targetURI = options.prePathSlash + req.path;
-    var patchURI = targetURI ;  // @@@ beware the triples from the patch ending up in the same place
-    consoleLog("Patch Content-type " + patchContentType + " patching target " + targetContentType + " <" + targetURI + '>');
-    var targetKB = $rdf.graph();
-    var patchKB = $rdf.graph(); // Keep the patch in a sep KB as its URI is the same ! 
-    var patchObject;
-    var fail = function(status, message) {
-        consoleLog("FAIL "+status+ " " + message);
-        return res.status(status).send('<html><body>\n'+ message+ '\n</body></html>\n');
-    };
-    switch(patchContentType) {
-        case 'application/sparql':
-            consoleLog("parsing query ...");
-            var query = $rdf.SPARQLToQuery(req.text, false, patchKB, patchURI); // last param not used ATM
-            var dataIn;
-            try {
-                dataIn = fs.readFileSync(filename, { encoding: 'utf8'});
-            } catch (err) {
-                return res.status(404).send("Patch: Original file read error:" + err + '\n');
-            }
-            consoleLog("File read OK "+dataIn.length);
-            try {
-                consoleLog("parsing target file ...");
-                $rdf.parse(dataIn, targetKB, targetURI, targetContentType);
-                consoleLog("Target parsed OK ");
-            } catch(e) {
-                return res.status(500).send("Patch: Target " + targetContentType + " file syntax error:" + e);
-            }
-			
-            var bindingsArray = [];
-            var onBindings = function(bindings) {
-                var b = {}, v, x; // Map from array to object
-                for (v in bindings) if (bindings.hasOwnProperty(v)){
-                    x = bindings[v];
-                    b[v] = x.uri ? { 'type': 'uri', 'value': x.uri} :
-                                    { 'type': 'literal', 'value': x.value };
-                    if (x.lang) {
-                        b[v]['xml:lang'] = x.lang;
-                    }
-                    if (x.dt) {
-                        b[v]['dt'] = x.dt.uri;  // @@@ Correct? @@ check
-                    }
-                }
-                consoleLog("    bindings: " + JSON.stringify(b));
-                bindingsArray.push(b);
-            };
-            var onDone = function() {
-                consoleLog("Query done, no. bindings: " + bindingsArray.length);
-                res.json( { 'head': { 'vars': query.vars.map(function(v){return v.toNT();}) }, 'results': { 'bindings': bindingsArray}});
-    //          res.set('content-type', 'application/json')
-    //          res.send(dataOut);
-            };
-            var fetcher = new  $rdf.Fetcher(targetKB, 10000, true);
-            targetKB.query(query, onBindings, fetcher, onDone);
-			
-			
-        break;
-		
-    case 'application/sparql-update':
-        try { // Must parse relative to document's base address but patch doc should get diff URI
-            consoleLog("parsing patch ...");
-            patchObject = $rdf.sparqlUpdateParser(req.text, patchKB, patchURI);
-        } catch(e) {
-            return res.status(400).send("Patch format syntax error:\n" + e + '\n'); 
-        }
-        consoleLog("reading target file ...");
-
-        if (true) {  /// USe synchronous style to prevent interruption
-            var dataIn;
-            try {
-                dataIn = fs.readFileSync(filename, { encoding: 'utf8'});
-            } catch (err) {
-                return res.status(404).send("Patch: Original file read error:" + err + '\n');
-            }
-            consoleLog("File read OK "+dataIn.length);
-            try {
-                consoleLog("parsing target file ...");
-                $rdf.parse(dataIn, targetKB, targetURI, targetContentType);
-                consoleLog("Target parsed OK ");
-            } catch(e) {
-                return res.status(500).send("Patch: Target " + targetContentType + " file syntax error:" + e);
-            }
-                
-            // consoleLog("Pre check ");
-            // targetKB.check(); // @@
-            var target = patchKB.sym(targetURI);
-            consoleLog("Target parsed OK, patching... ");
-                
-            targetKB.applyPatch(patchObject, target, function(err){
-                if (err) {
-                    return fail(409, err); // HTTP inconsistency error -- very important.
-                };
-                consoleLog("Patched. Writeback URI base " + targetURI);
-                var data = $rdf.serialize(target, targetKB, targetURI, targetContentType);
-                // consoleLog("Writeback data: " + data);
-                try {
-                    fs.writeFileSync(filename, data, { encoding: 'utf8'});
-                } catch (er) {
-                    return fail(500, "Failed to write file back after patch: "+ err);
-                };
-                consoleLog("Patch applied OK (sync)");
-                res.send("Patch applied OK\n");
-                if (options.live) {
-                    publishDelta(req, res, patchKB, targetURI);
-                }
-                return;
-            });
-                                    
-        } else { // Assync
-        
-            fs.readFile(filename, { encoding: 'utf8'}, function (err,data) {
-                if (err) {
-                    return res.status(404).send("Patch: Original file read error:" + err + '\n');
-                }
-                consoleLog("File read OK "+data.length);
-                try {
-                    consoleLog("parsing target file ...");
-                    $rdf.parse(data, targetKB, targetURI, targetContentType);
-                    consoleLog("Target parsed OK ");
-
-                } catch(e) {
-                    return res.status(500).send("Patch: Target " + targetContentType + " file syntax error:" + e);
-                }
-                
-                var target = patchKB.sym(targetURI);
-                
-                var writeFileBack = function() {
-                    // consoleLog("Accumulated namespaces:" + targetKB.namespaces)
-                    consoleLog("Writeback URI base " + targetURI);
-                    var data = $rdf.serialize(target, targetKB, targetURI, targetContentType);
-                    // consoleLog("Writeback data: " + data);
-
-                    fs.writeFile(filename, data, { encoding: 'utf8'}, function(err){
-                        if (err) {
-                            return fail(500, "Failed to write file back after patch: "+ err);
-                        }
-                        consoleLog("Patch applied OK");
-                        res.send("Patch applied OK\n");
-                        if (options.live) {
-                            publishDelta(req, res, patchKB, targetURI);
-                        }
-                        return;
-                    }); // end write done
-                };
-                
-                targetKB.applyPatch(patchObject, target, function(err){
-                    if (err) {
-                        return fail(409, err); // HTTP inconsistency error -- very important.
-                    }
-                    writeFileBack();
-                });
-                
-            }); // end read file done            
-        
-        } // if
-        break;
-        
-    default:
-        return fail(400, "Sorry unknowm patch content type: " + patchContentType);
-    }; // switch content-type
-}; // postOrPatch
-
-
-///////////////  Server side Events SSE
-
-
-var SSEsubscriptions = {};
-
-var subscribeToChanges_SSE = function(req, res) {
-
-    var messageCount;
-    console.log("Server Side Events subscription");
-    var targetPath = req.path.slice(0, - options.changesSuffix.length); // lop off ',events'
-    if (SSEsubscriptions[targetPath] === undefined) {
-        SSEsubscriptions[targetPath] = redis.createClient();
-    }
-    var subscriber = SSEsubscriptions[targetPath];
-    console.log("Server Side Events subscription: " + targetPath);
-
-    subscriber.subscribe('updates');
-
-    // In case we encounter an error...print it out to the console
-    subscriber.on('error', function(err) {
-        console.log("Redis Error: " + err);
-    });
-
-    // When we receive a message from the redis connection
-    subscriber.on('message', function(channel, message) {
-        messageCount += 1; // Increment our message count
-
-        res.write('id: ' + messageCount + '\n');
-        res.write("data: " + message + '\n\n'); // Note the extra newline
-    });
-
-    //send headers for event-stream connection
-    res.writeHead(200, {
-        'Content-Type': 'text/event-stream',
-        'Cache-Control': 'no-cache',
-        'Connection': 'keep-alive'
-    });
-    res.write('\n');
-
-    // The 'close' event is fired when a user closes their browser window.
-    // In that situation we want to make sure our redis channel subscription
-    // is properly shut down to prevent memory leaks.
-    
-    req.on("close", function() {
-        subscriber.unsubscribe();
-        subscriber.quit();
-    });
-    
-};
-
-var publishDelta_SSE = function (req, res, patchKB, targetURI){
-    // @@ TODO
-    var targetPath = req.path.slice(0, - options.changesSuffix.length); // lop off ',changes'
-    var publisherClient = SSEsubscriptions[targetPath];
-    publisherClient.publish( 'updates', ('"' + targetPath + '" data changed visited') );
-};
-
-///////////////// Long poll
-
-var DelayedResponse = require('http-delayed-response');
-// try this.  https://www.npmjs.org/package/http-delayed-response
-
-
-var subscribeToChangesLongPoll = function(req, res) {
-    var targetPath = req.path.slice(0, - options.changesSuffix.length); // lop off ',changes'
-    if (subscriptions[targetPath] === undefined) {
-        subscriptions[targetPath] = [];
-    }
-
-    var delayed = new DelayedResponse(req, res);
-
-    var subscription = { 'targetPath': targetPath,
-            'request': req, 'response': res, 'delayed': delayed,
-            'timestamp': timestamp() };
-    subscriptions[targetPath].push(subscription);
-    
-    var unsubscribe = function() {
-        for (var i=0; i < subscriptions[targetPath].length; i++) {
-            if (subscriptions[targetPath][i] === subscription) {
-                subscriptions[targetPath] = subscriptions[targetPath].splice(i, 1);
-                consoleLog("UNSUBSCRIBED " + targetPath + " now " + subscriptions[targetPath].length);
-                return;
-            }
-        }
-        consoleLog("ERROR - COULD NOT FIND SUB of " + subscription.timestamp +
-            " for " + targetPath + " now " + subscriptions[targetPath].length);
-
-    }
-
-    delayed.on('error', function(e) {
-        consoleLog("DeleyaedResponse error " + e);
-        unsubscribe();
-    });
-    delayed.on('done', function(e) {
-        consoleLog("DeleyaedResponse done " + e);
-        unsubscribe();
-    });
-    delayed.on('abort', function(e) {// eg the other end disconnected
-        consoleLog("DeleyaedResponse abort " + e);
-        unsubscribe();
-    });
-    delayed.on('cancel', function(e) {
-        consoleLog("DeleyaedResponse cancel " + e);
-        unsubscribe();
-    });
-    delayed.wait();
-    //slowFunction(delayed.wait());
-    res.set('content-type', 'text/n3');
-    res.set('Cache-Control', 'no-cache, no-store, must-revalidate');
-    // was: res.setTimeout
-    req.socket.setTimeout(0); // Disable timeout (does this work??)
-    
-    consoleLog("LONG POLL : Now " + subscriptions[targetPath].length +  " subscriptions for " +  targetPath);
-
-};
-
-// Find the patch operation itself withing a patch graph
-var patchOperation = function(patchKB) {
-    // consoleLog("PatchKb = " + patchKB.statements.map(function(st){return st.toNT()})) 
-    var sts = patchKB.statementsMatching(undefined, PATCH('insert'), undefined, undefined)
-        .concat(patchKB.statementsMatching(undefined, PATCH('delete'), undefined, undefined));
-    return sts.length ? sts[0].subject : null;
-}
-
-var publishDelta = function (req, res, patchKB, targetURI){
-
-    var operation = patchOperation(patchKB);
-    if (!operation) {
-        consoleLog("Dummy patch, no opreration. Publish aborted.");
-        return;
-    }
-    patchKB.add(operation, PATCH('logged'), new Date()); // @@ also add user 
-    var patchData = $rdf.serialize(undefined, patchKB, targetURI, 'text/n3');
-    
-    consoleLog("Distributing change to " + req.path + ", patch is: " );
-    consoleLog("[[[" + patchData + "]]]\n");
-
-    publishDelta_LongPoll(req, res, patchData, targetURI);
-
-};
-
-var publishDelta_LongPoll = function (req, res, patchData, targetURI){
-    consoleLog("    Long poll change subscription count " + (subscriptions[req.path] || []).length);
-    if (! subscriptions[req.path]) return; 
-    subscriptions[req.path].map(function(subscription){
-        consoleLog("    Long poll change to " + req.path);
-        if (options.leavePatchConnectionOpen) {
-            subscription.response.write(patchData);
-        } else {
-            // consoleLog("    --- headersSent 2  " + res.headersSent);
-            subscription.response.write(patchData);
-            subscription.response.end();
-        };    
-    });
-
-    subscriptions[req.path] = []; // one-off polll
-    consoleLog("LONG POLL : Now NO subscriptions for " +  targetURI);
-}
-
-
-app.use(responseTime());
-
-
-//////////////////// Request handlers:
 
 app.mountpath = ''; //  needs to be set for addSocketRoute aka .ws()
 //consoleLog("App mountpath: " + app.mountpath);
@@ -558,122 +98,29 @@
 */
 
 // was options.pathFilter
-app.ws('/', function(socket, res) {   // https://github.com/HenningM/express-ws
-    consoleLog("    WEB SOCKET incoming on " + socket.path);
+app.ws('/', function(socket, res) { // https://github.com/HenningM/express-ws
+    logging.log("    WEB SOCKET incoming on " + socket.path);
     socket.on('message', function(msg) {
-        console.log("Web socket message = "+msg);
+        console.log("Web socket message = " + msg);
         // subscribeToChanges(socket, res);
     });
 });
 
+//TODO proxy filter
 if (options.xssProxy) {
     var request = require('request');
     // https://www.npmjs.com/package/request
-    consoleLog('XSS Proxy listening to ' + (options.proxyFilter))
+    logging.log('XSS Proxy listening to ' + (options.proxyFilter));
     app.get(options.proxyFilter, function(req, res) {
-		consoleLog('originalUrl: ' + req.originalUrl);
-		var uri = req.query.uri; 
+        logging.log('originalUrl: ' + req.originalUrl);
+        var uri = req.query.uri;
         if (!uri) {
             return res.status(400).send("Proxy has no uri param ");
         }
-		consoleLog('Proxy destination URI: ' + uri)
+        logging.log('Proxy destination URI: ' + uri);
         request.get(uri).pipe(res);
     });
-};
-
-
-
-app.get(options.pathFilter, function(req, res){
-
-    if (('' +req.path).slice(- options.changesSuffix.length) === options.changesSuffix) 
-        return subscribeToChangesLongPoll(req, res);
-    if (('' +req.path).slice(- options.SSESuffix.length) === options.SSESuffix) 
-        return subscribeToChanges_SSE(req, res);
-        
-    res.header('MS-Author-Via' , 'SPARQL' );
-    if (options.live) {
-        // Note not yet in http://www.iana.org/assignments/link-relations/link-relations.xhtml
-        res.header('Link' , '' + req.path + options.changesSuffix + ' ; rel=changes' );
-        // res.header('Link' , '' + req.path + options.SSESuffix + ' ; rel=events' );  overwrites the pevious
-        res.header('Updates-Via' , '' + req.path + options.changesSuffix );
-    };
-    consoleLog('GET -- ' +req.path);
-    var filename = uriToFilename(req.path);
-    fs.readFile(filename, function(err, data) {
-        if (err) {
-            consoleLog(' -- read ERROR ' + err);
-            res.status(404).send("Can't read file: "+ err)
-        } else {
-            var ct = mime.lookup(filename);
-            res.set('content-type', ct)
-            res.send(data);
-            consoleLog(' -> GET ' + req.path + ' sent ' + data.length +' bytes of ' + ct);
-        };
-    });
-});
-
-
-
-app.put(options.pathFilter, function(req, res){
-    consoleLog('PUT ' +req.path);
-    consoleLog(' text length:' + (req.text ? req.text.length : 'undefined1'))
-    res.header('MS-Author-Via' , 'SPARQL' );
-    var filename = uriToFilename(req.path);
-    var ct1 = req.get('content-type');
-    var ct2 = mime.lookup(filename);
-    if (ct1 && ct2 && (ct1 !== ct2)) {
-        res.status(415).send("Content type mismatch with path file.extenstion");
-    }
-    if (!ct2) { // @@ Later, add the extension or track metadata
-        res.status(415).send("Sorry, Filename must have extension for content type");
-    }
-    fs.writeFile(filename, req.text,  function(err) {
-        if (err) {
-            consoleLog(" ### Write error: " + err);
-            return res.status(500).send("Can't write file: "+ err);
-        } else {
-            consoleLog(" -- write Ok " + req.text.length);
-            res.send();
-        }
-    }); // file write
-});
-
-app.delete(options.pathFilter, function(req, res){
-    consoleLog('\nDELETE ' +req.path);
-//    res.header('MS-Author-Via' , 'SPARQL' );
-    var filename = uriToFilename(req.path);
-    fs.unlink(filename, function(err) {
-        if (err) {
-            consoleLog("   ### DELETE unlink() error: " + err);
-            return res.status(404).send("Can't delete file: "+ err); // @@ best 
-        } else {
-            consoleLog(" -- delete Ok " + req.text.length);
-            res.send();
-        }
-    }); // file delete
-});
-=======
-        if (err) {
-            return next(err);
-        }
-        req.text = string;
-        next();
-    });
-});
-
-// Add linkds headers
-router.use(metadata.linksHandler);
-
-// Add response time
-router.use(responseTime());
->>>>>>> bfe7b31b
-
-router.use(acl.aclHandler);
-
-<<<<<<< HEAD
-app.post(options.pathFilter, postOrPatch);
-
-app.patch(options.pathFilter, postOrPatch);
+}
 
 /*
 process.on('uncaughtException', function(err) {
@@ -683,10 +130,29 @@
 });
 */
 
-var server = app.listen(options.port, function() {
-    consoleLog("Listening on port " + server.address().port);
+// Extract raw body
+router.use('/*', function(req, res, next) {
+    getRawBody(req, {
+        length: req.headers['content-length'],
+        limit: '1mb',
+        encoding: 'utf-8' // typer.parse(req.headers['content-type']).parameters.charset
+    }, function(err, string) {
+        if (err) {
+            return next(err);
+        }
+        req.text = string;
+        next();
+    });
 });
-=======
+
+// Add links headers
+router.use(metadata.linksHandler);
+
+// Add response time
+router.use(responseTime());
+
+router.use(acl.aclHandler);
+
 // HTTP methods handlers
 router.get('/*', getHandler.handler);
 router.head('/*', getHandler.headHandler);
@@ -696,7 +162,6 @@
 router.patch('/*', patchHandler.handler);
 
 app.use(options.pathStart, router);
->>>>>>> bfe7b31b
 
 //Start server
 var server = app.listen(options.port, function() {
