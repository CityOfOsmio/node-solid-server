--- conflicted
+++ resolved
@@ -8,11 +8,7 @@
 var expressWs = require('express-ws')(app); //app = express app
 var mime = require('mime');
 var fs = require('fs');
-<<<<<<< HEAD
 var $rdf = require('rdflib');
-=======
-var $rdf = require('rdflib.js');
->>>>>>> 4d80c30a
 var responseTime = require('response-time'); // Add X-Response-Time headers
 var path = require('path');
 var regexp = require('node-regexp');
