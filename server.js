--- conflicted
+++ resolved
@@ -92,11 +92,6 @@
   });
 };
 
-
-<<<<<<< HEAD
-=======
-var uriFilter = uriBase + "*";
->>>>>>> 09c55d4d
 
 var PATCH = $rdf.Namespace('http://www.w3.org/ns/pim/patch#');
 
